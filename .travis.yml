language: java
jdk:
 - oraclejdk8
notifications:
 email:
  recipients:
<<<<<<< HEAD
   - dfm2@cin.ufpe.br
  on_success: always
before_install:
- cd binary
- bash gitconfiguration.sh
- cd ..
- cd shelltests
- git config --global user.email "dfm2@cin.ufpe.br"
- git config --global user.name "Daniel Maida" 
- sudo apt-get install shunit2
script:
- shunit2 s3mGitTests.sh
- cd ..
- gradle check
=======
   - guiganister@gmail.com
  on_success: always
before_install:
- gradle check
- cd testfiles
- cd shelltests
- cd config
- bash gitconfiguration.sh
- cd ..
- git config --global user.email "gjcc@cin.ufpe.br"
- git config --global user.name "Guilherme Cavalcanti" 
- sudo apt-get install shunit2
script:
- shunit2 s3mGitTests.sh
>>>>>>> 81a7de71
<|MERGE_RESOLUTION|>--- conflicted
+++ resolved
@@ -4,22 +4,6 @@
 notifications:
  email:
   recipients:
-<<<<<<< HEAD
-   - dfm2@cin.ufpe.br
-  on_success: always
-before_install:
-- cd binary
-- bash gitconfiguration.sh
-- cd ..
-- cd shelltests
-- git config --global user.email "dfm2@cin.ufpe.br"
-- git config --global user.name "Daniel Maida" 
-- sudo apt-get install shunit2
-script:
-- shunit2 s3mGitTests.sh
-- cd ..
-- gradle check
-=======
    - guiganister@gmail.com
   on_success: always
 before_install:
@@ -33,5 +17,4 @@
 - git config --global user.name "Guilherme Cavalcanti" 
 - sudo apt-get install shunit2
 script:
-- shunit2 s3mGitTests.sh
->>>>>>> 81a7de71
+- shunit2 s3mGitTests.sh