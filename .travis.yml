language: java
jdk:
 - oraclejdk8
notifications:
 email:
  recipients:
   - joao.coutinho9@gmail.com
  on_success: always
before_install:
- ./gradlew clean build -x test
- cp build/libs/jFSTMerge-all.jar testfiles/shelltests/config/jFSTMerge.jar
- bash testfiles/shelltests/config/gitconfiguration.sh
- git config --global user.email "gjcc@cin.ufpe.br"
- git config --global user.name "Guilherme Cavalcanti" 
- sudo apt-get install shunit2
script:
<<<<<<< HEAD
- shunit2 s3mTests.sh
=======
- ./gradlew test
- cd testfiles/shelltests/
- shunit2 s3mGitTests.sh
- shunit2 s3mBigRepositoryTests.sh
>>>>>>> f566a859
<|MERGE_RESOLUTION|>--- conflicted
+++ resolved
@@ -14,11 +14,6 @@
 - git config --global user.name "Guilherme Cavalcanti" 
 - sudo apt-get install shunit2
 script:
-<<<<<<< HEAD
-- shunit2 s3mTests.sh
-=======
 - ./gradlew test
 - cd testfiles/shelltests/
-- shunit2 s3mGitTests.sh
-- shunit2 s3mBigRepositoryTests.sh
->>>>>>> f566a859
+- shunit2 s3mTests.sh