--- conflicted
+++ resolved
@@ -15,11 +15,47 @@
     - JDK="1.8"
 
 notifications:
-<<<<<<< HEAD
   email:
     recipients:
       - joao.coutinho9@gmail.com
     on_success: always
+
+jobs:
+ include:
+  - before_install:
+    - curl "${GRAVIS}.install-jdk-travis.sh" --output ~/.install-jdk-travis.sh
+    - source ~/.install-jdk-travis.sh
+
+    - ./gradlew clean build -x test --console=plain # build
+
+    - cp build/libs/jFSTMerge-all.jar ${HOME}/s3m.jar
+    - bash testfiles/shelltests/config/gitconfiguration.sh # configure git integration with S3M
+
+    - git config --global user.email "gjcc@cin.ufpe.br"
+    - git config --global user.name "Guilherme Cavalcanti"
+  - if: type = cron # Regular build: triggered by push and pull-request requests.
+    script:
+      - ./gradlew test --console=plain
+      - cd testfiles/shelltests
+      - if [ "${TRAVIS_OS_NAME}" == "windows" ]; then
+          javac -cp .\;dependencies/* s3mGitIntegrationTests.java;
+          java -cp .\;dependencies/* org.junit.runner.JUnitCore s3mGitIntegrationTests;
+        else
+          javac -cp .:dependencies/* s3mGitIntegrationTests.java;
+          java -cp .:dependencies/* org.junit.runner.JUnitCore s3mGitIntegrationTests;
+        fi
+  - if: type != cron # Cron job: periodic test.
+    before_script:
+    - cd testfiles/shelltests
+    - git clone https://github.com/jvcoutinho/s3m-test-samples
+    script:
+      - if [ "${TRAVIS_OS_NAME}" == "windows" ]; then
+          javac -cp .\;dependencies/* s3mCronTests.java;
+          java -cp .\;dependencies/* org.junit.runner.JUnitCore s3mCronTests;
+        else
+          javac -cp .:dependencies/* s3mCronTests.java;
+          java -cp .:dependencies/* org.junit.runner.JUnitCore s3mCronTests;
+        fi
 
 before_install:
   - curl "${GRAVIS}.install-jdk-travis.sh" --output ~/.install-jdk-travis.sh
@@ -46,44 +82,4 @@
 
 before_cache:
   - curl "${GRAVIS}.clean_gradle_cache.sh" --output ~/.clean_gradle_cache.sh
-  - bash ~/.clean_gradle_cache.sh
-=======
- email:
-  recipients:
-   - joao.coutinho9@gmail.com
-  on_success: always
-
-jobs:
- include:
-  - if: type != cron # Regular build: triggered by push and pull-request requests.
-    before_install:
-    - ./gradlew clean build -x test
-    - cp build/libs/jFSTMerge-all.jar testfiles/shelltests/config/jFSTMerge.jar
-    - bash testfiles/shelltests/config/gitconfiguration.sh
-    - git config --global user.email "gjcc@cin.ufpe.br"
-    - git config --global user.name "Guilherme Cavalcanti"
-    - sudo apt-get install shunit2
-    script:
-    - ./gradlew test
-    - cd testfiles/shelltests/
-    - shunit2 s3mTests.sh
-
-  - if: type = cron # Cron job: periodic test.
-    before_install:
-    - ./gradlew clean build -x test
-    - cp build/libs/jFSTMerge-all.jar testfiles/shelltests/config/jFSTMerge.jar
-    - bash testfiles/shelltests/config/gitconfiguration.sh
-    - git config --global user.email "gjcc@cin.ufpe.br"
-    - git config --global user.name "Guilherme Cavalcanti"
-    - sudo apt-get install shunit2
-    before_script:
-    - cd testfiles/shelltests
-    - git clone https://github.com/jvcoutinho/s3m-test-samples
-    - cd s3m-test-samples
-    - git checkout left
-    - git checkout right
-    - git checkout master
-    - cd ..
-    script:
-    - shunit2 s3mTravisCronJobsTests.sh
->>>>>>> 505e458e
+  - bash ~/.clean_gradle_cache.sh