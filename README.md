# Semistructured 3-Way Merge
<<<<<<< HEAD

[![Build Status](https://github.com/guilhermejccavalcanti/jFSTMerge/actions/workflows/build.yml/badge.svg)](https://github.com/guilhermejccavalcanti/jFSTMerge/actions)
[![GitHub Super-Linter](https://github.com/guilhermejccavalcanti/jFSTMerge/workflows/Lint%20Code%20Base/badge.svg)](https://github.com/guilhermejccavalcanti/jFSTMerge/actions)
=======
[![Build Status](https://github.com/guilhermejccavalcanti/jFSTMerge/actions/workflows/build.yml/badge.svg)](https://github.com/guilhermejccavalcanti/jFSTMerge/actions)
>>>>>>> e86a2fe7

## Table of Contents
* [What is semistructured merge?](https://github.com/guilhermejccavalcanti/jFSTMerge#what-is-semistructured-merge-?)
* [Conflict Handlers](https://github.com/guilhermejccavalcanti/jFSTMerge#conflict-handlers)
* [User Guide](https://github.com/guilhermejccavalcanti/jFSTMerge#user-guide)
* [Contributor Guide](https://github.com/guilhermejccavalcanti/jFSTMerge#contributor-guide)

---

## What is semistructured merge?

Regular merge tools (such as *git merge*) are called **textual** or **unstructured merge**. Their computation is simply based on comparing consecutive string lines.  
Despite being extremely fast, they have no idea about what the developers did on their code and this leads to a large number of inconveniences for the developers: conflicts are reported when they shouldn't **(false positives)**, wasting development time to manually fix them, and actual conflicts are missed by the tool and are not reported **(false negatives)**, leading to defects that affect users.

For example, imagine that on `master` branch there is this Java class:
```java
public class Math {

    public int sum(int a, int b) {
        return a + b;
    }

    public boolean isEven(int a) {
        return a % 2 == 0;
    }

}
```

A developer created a branch named `left` and swapped `sum` and `isEven` positions:
```java
public class Math {

    public boolean isEven(int a) {
        return a % 2 == 0;
    }

    public int sum(int a, int b) {
        return a + b;
    }

}
```

Meanwhile, another developer created a branch named `right` on top of `master` and renamed `sum` to `sumIntegers`:
```java
public class Math {

    public int sumIntegers(int a, int b) {
        return a + b;
    }

    public boolean isEven(int a) {
        return a % 2 == 0;
    }

}
```

As there are different consecutive lines in all of the three parts, unstructured merge outputs a conflict on it (and it repeats method `sum`):
```java
public class Math {

<<<<<<< MINE
=======
    public int sumIntegers(int a, int b) {
        return a + b;
    }

>>>>>>> YOURS
    public boolean isEven(int a) {
        return a % 2 == 0;
    }

    public int sum(int a, int b) {
        return a + b;
    }

}
```
**Semistructured merge**, on the other hand, "understands" the changes made by both contributions and produces no conflict:

```java
public class Math {

    public int sumIntegers(int a, int b) {
        return a + b;
    }

    public boolean isEven(int a) {
        return a % 2 == 0;
    }

}
```

It parses the code completely, creating an AST (Abstract Syntax Tree) for this purpose, but it maintains the contents of the nodes as a text.
Whitespaces and comments that occur between a node and its preceding one in the code are stored as a `prefix` of the latter.
Nodes are matched if they have the same identifier (we call this superimposition) and their contents are merged using textual merge.
You can check below the identifier of some of Java declarations.

<center>

| Declaration  | Identifier             |
| :----------: | :--------------------: |
| Classes      | Name                   |
| Fields       | Name                   |
| Methods      | Signature              |
| Constructors | Signature              |
| Packages     | Whole of the statement |
| Imports      | Whole of the statement |

</center>

We use [Feature House](http://fosd.net/fh) as base framework for parsing and superimposition and we give more details about the tool in our [paper](https://dl.acm.org/citation.cfm?id=3133883&picked=formats).

---



## Conflict Handlers

Conflict Handlers (or just Handlers) are algorithms that run in sequence after every semistructured merge (or if the user desires so), analysing the merge output and taking actions to refine the result according to the peculiarities of the multiple types of the language's constructions.

### [Deletions Handler](https://github.com/guilhermejccavalcanti/jFSTMerge/blob/master/src/main/java/br/ufpe/cin/mergers/handlers/DeletionsHandler.java)

Executes when a developer A changed the content of an inner class while another developer B deleted or renamed it.

If A included a reference to the changed class, the handler keeps both A's and B's classes (if B deleted it, it keeps only A's).  
Otherwise, if B included a reference to its renamed class, the handler outputs a conflict between A's and B's classes. Else, the handler merges both classes.

### [Initialization Blocks Handler](https://github.com/guilhermejccavalcanti/jFSTMerge/blob/master/src/main/java/br/ufpe/cin/mergers/handlers/InitializationBlocksHandler.java)

Executes when there's at least one initialization block in the code.

If there's exactly one initialization block in A, B and base's code, they're merged.  
Otherwise, for each initialization block in base, the handler searches for the first A's and B's initialization block with string similarity higher or equal than 0.7 and merge them. If there's none, the handler uses an empty string for the merge.


### [Method and Constructor Renaming or Deletion Handler](https://github.com/guilhermejccavalcanti/jFSTMerge/blob/master/src/main/java/br/ufpe/cin/mergers/handlers/MethodAndConstructorRenamingAndDeletionHandler.java)

Executes when a developer renamed or deleted a method or a constructor.  

For each method or constructor in base, if its signature is not present in A's or B's code, they're marked as: (1) renamed without body changes if there's a method or constructor with the same body in the developers' code or (2) renamed or deleted with body changes otherwise.  
Then, for each marked method or constructor in base, the handler searches for the first A's and B's method or constructor that satisfies one of the following conditions: (1) equal body; (2) string similarity higher than 0.7 in the body and equal signature but the name; (3) one body is contained in the other. If there's none, they're treated as deleted.  
Finally, for each triple of methods or constructors made by the previous search (A's, base's and B's), the handler does an operation based on one of its user-chosen variants:

- Safe (default): applies a [decision tree](https://github.com/guilhermejccavalcanti/jFSTMerge/blob/master/documentation/Renaming-Handler-Table.png) to decide the result.
- Keep Both Methods: always keeps A's and B's methods in the triple.
- Merge Methods: runs textual merge on A's and B's methods.


### [New Element Referencing Edited One Handler](https://github.com/guilhermejccavalcanti/jFSTMerge/blob/master/src/main/java/br/ufpe/cin/mergers/handlers/NewElementReferencingEditedOneHandler.java)

Executes when developer A added a method or field that refers to a method or field edited by developer B.

For each A's and for each B's method or field, if there's an unstructured merge conflict surrounding them and if A's refers to B's, the handler outputs a conflict. Otherwise, the handler keeps both.

### [Type Ambiguity Error Handler](https://github.com/guilhermejccavalcanti/jFSTMerge/blob/master/src/main/java/br/ufpe/cin/mergers/handlers/TypeAmbiguityErrorHandler.java)

Executes when developer A or B add at least one import statement.

For each A's and for each B's import statements, if they're both importing packages or they're importing classes having equal names, the handler outputs a conflict if there's a type ambiguity compilation error in the merge code.  
Else if A is importing a class and B is importing a package, the handler outputs a conflict if unstructured merge reported a conflict surrounding the imports.  
If none of these conditions are true, the handler keeps the import statements.


### [Duplicated Declaration Handler](https://github.com/guilhermejccavalcanti/jFSTMerge/blob/master/src/main/java/br/ufpe/cin/mergers/handlers/DuplicatedDeclarationHandler.java)

Executes as a statistical tool, when unstructured merge result presents a duplicated declaration from a method or field.

The handler counts duplicated declaration compilation errors in the code generated by unstructured merge.

---

## Logging
For research purposes, S3M's stores a error and some statistical logs in `${HOME}/.jfstmerge` directory to research. The formers are typically cryptographed to preserve their integrity, but this can be disabled.

---

## User Guide

### Requirements

* **Java 8** (Java version "1.8.0_212" or above)
* **Git** (optional) S3M can behave as a merge driver for `git merge`. If you have interest in this feature, remember to have Git [installed](https://git-scm.com/downloads). You can find more details about *git merge drivers* [here](https://www.git-scm.com/docs/gitattributes#_defining_a_custom_merge_driver).

<!--- 
### Installing
Check the [Releases](https://github.com/guilhermejccavalcanti/jFSTMerge/releases) page. Download and execute the most recent installer and follow its instructions.
-->

### Git integration (as a merge driver)

1. Download the [binary](https://github.com/guilhermejccavalcanti/jFSTMerge/blob/master/binary/jFSTMerge.jar) file;
2. Add the following lines to your `.gitconfig` file (typically localized in the folder `$HOME` in Unix or `%USERPROFILE%` in Windows), replacing `pathTo` with the path to the binary file in your machine:

```conf
[core]
    attributesfile = ~/.gitattributes
[merge "s3m"]
    name = semi_structured_3_way_merge_tool_for_java
    driver = java  -jar "\"pathTo/jFSTMerge.jar\"" %A %O %B -o %A -g
```

3. Add the following line to your `.gitattributes` file (also localized in the `$HOME` / `%USERPROFILE%` folder, create the file if not created already):

```conf
*.java merge=s3m
```

### Usage
If integrated with Git (as a merge driver), S3M will run automatically every time you invoke the `git merge` command.
No further configuration required.
You can still run it as a standalone tool, if desired, with the `.jar` file present in the [/binary](https://github.com/guilhermejccavalcanti/jFSTMerge/blob/master/binary/) folder.
You can use the command below after dowloading the `jFSTMerge.jar` file:

`java -jar jFSTMerge.jar leftPath basePath rightPath`

where `leftPath`, `basePath` and `rightPath` can be either a file or a directory.

#### Parameters
| Parameter | Arity | Type | Description |
| :---: | :---: | :---: | --- |
| `-f` | 3 | String | Specify the files to be merged (mine, base, yours).
| `-d` | 3 | String | Specify the directories to be merged (mine, base, yours).
| `-o` | 1 | String | Destination of the merged content. *(default: yours)*
| `-c` | 1 | Boolean | Enables or disables cryptography during log generation. *(default: true)*
| `-l` | 1 | Boolean | Enables or disables logging. *(default: true)*
| `--encoding-inference` | 1 | Boolean | Tries to infer file encodings to properly merge them. If not enabled, the tool assumes files are encoded in UTF-8. *(default: true)*
| `--ignore-space-change` | 1 | Boolean | Lines with whitespace changes only are considered as unchanged for the sake of a three-way merge. *(default: true)*
| `-r`, `--renaming` | 1 | String | Choose strategy on renaming conflicts. *(possible values: SAFE, MERGE, KEEPBOTHMETHODS)* *(default: SAFE)*
| `-hdd`, `--handle-duplicate-declarations` | 1 | Boolean | Enables or disables Duplicated Declaration Handler. *(default: true)*
| `-hib`, `--handle-initialization-blocks` | 1 | Boolean | Enables or disables Initialization Blocks Handler. *(default: true)*
| `-hnereo`, `--handle-new-element-referencing-edited-one` | 1 | Boolean | Enables or disables New Element Referencing Edited One Handler. *(default: true)*
| `-hmcrd`, `--handle-method-constructor-renaming-deletion` | 1 | Boolean | Enables or disables Method and Constructor Renaming or Deletion Handler. *(default: true)*
| `-htae`, `--handle-type-ambiguity-error` | 1 | Boolean | Enables or disables Type Ambiguity Error Handler. *(default: true)*

---

## Contributor Guide

### Contributor Requirements

* **Java 8** (Java version "1.8.0_212" or above)
* **Gradle 4.6**

### Getting Started

Cloning the repository and setting up a Gradle project should be enough to start contributing.

### Build

We run [Gradle](https://github.com/guilhermejccavalcanti/jFSTMerge/blob/master/build.gradle) as build tool, alongside a wrapper. One can build the tool in command line running `gradlew build`. Additionally, [here](https://github.com/guilhermejccavalcanti/jFSTMerge/blob/master/documentation/setup-eclipse.pdf) you can find a two-step setup guide on the Eclipse IDE.

### Testing

We have [a bunch of JUnit classes](https://github.com/guilhermejccavalcanti/jFSTMerge/tree/master/src/test/java/br/ufpe/cin). They mostly test the behavior of the handlers.  
We encourage the usage of

`testWhatYoureTesting_givenAConditionIsSatisfied_whenSomeActionHappens_shouldExpectedBehavior`

style of method names when writing unit tests.

There's also [two unique JUnit classes](https://github.com/guilhermejccavalcanti/jFSTMerge/tree/master/testfiles/shelltests):
1. one for testing the git merge driver, that serve primarily for the installer (see below);
2. and another that runs periodically as a Cron Job (see below).

### Continuous Integration

<<<<<<< HEAD
We run [GitHub Actions](https://github.com/guilhermejccavalcanti/jFSTMerge/blob/master/.github/workflows/) as CI tool.
It runs a typical gradle build, the unique JUnit tests described above and linters for every new or edited file.
=======
We run [GitHub Actions](https://github.com/guilhermejccavalcanti/jFSTMerge/blob/master/.github/workflows/build.yml) as CI tool.
It runs a typical gradle build and the unique JUnit tests described above.
>>>>>>> e86a2fe7

---

Copyright (c) 2016-2019 by the Federal University of Pernambuco.

Paulo Borba &lt;<phmb@cin.ufpe.br>&gt;  
Guilherme Cavalcanti &lt;<gjcc@cin.ufpe.br>&gt;  
João Victor &lt;<jvsfc@cin.ufpe.br>&gt;<|MERGE_RESOLUTION|>--- conflicted
+++ resolved
@@ -1,11 +1,7 @@
 # Semistructured 3-Way Merge
-<<<<<<< HEAD
 
 [![Build Status](https://github.com/guilhermejccavalcanti/jFSTMerge/actions/workflows/build.yml/badge.svg)](https://github.com/guilhermejccavalcanti/jFSTMerge/actions)
 [![GitHub Super-Linter](https://github.com/guilhermejccavalcanti/jFSTMerge/workflows/Lint%20Code%20Base/badge.svg)](https://github.com/guilhermejccavalcanti/jFSTMerge/actions)
-=======
-[![Build Status](https://github.com/guilhermejccavalcanti/jFSTMerge/actions/workflows/build.yml/badge.svg)](https://github.com/guilhermejccavalcanti/jFSTMerge/actions)
->>>>>>> e86a2fe7
 
 ## Table of Contents
 * [What is semistructured merge?](https://github.com/guilhermejccavalcanti/jFSTMerge#what-is-semistructured-merge-?)
@@ -21,86 +17,86 @@
 Despite being extremely fast, they have no idea about what the developers did on their code and this leads to a large number of inconveniences for the developers: conflicts are reported when they shouldn't **(false positives)**, wasting development time to manually fix them, and actual conflicts are missed by the tool and are not reported **(false negatives)**, leading to defects that affect users.
 
 For example, imagine that on `master` branch there is this Java class:
-```java
-public class Math {
-
-    public int sum(int a, int b) {
-        return a + b;
-    }
-
-    public boolean isEven(int a) {
-        return a % 2 == 0;
-    }
-
-}
-```
+  ```java
+  public class Math {
+
+      public int sum(int a, int b) {
+          return a + b;
+      }
+
+      public boolean isEven(int a) {
+          return a % 2 == 0;
+      }
+
+  }
+  ```
 
 A developer created a branch named `left` and swapped `sum` and `isEven` positions:
-```java
-public class Math {
-
-    public boolean isEven(int a) {
-        return a % 2 == 0;
-    }
-
-    public int sum(int a, int b) {
-        return a + b;
-    }
-
-}
-```
+  ```java
+  public class Math {
+
+      public boolean isEven(int a) {
+          return a % 2 == 0;
+      }
+
+      public int sum(int a, int b) {
+          return a + b;
+      }
+
+  }
+  ```
 
 Meanwhile, another developer created a branch named `right` on top of `master` and renamed `sum` to `sumIntegers`:
-```java
-public class Math {
-
-    public int sumIntegers(int a, int b) {
-        return a + b;
-    }
-
-    public boolean isEven(int a) {
-        return a % 2 == 0;
-    }
-
-}
-```
+  ```java
+  public class Math {
+
+      public int sumIntegers(int a, int b) {
+          return a + b;
+      }
+
+      public boolean isEven(int a) {
+          return a % 2 == 0;
+      }
+
+  }
+  ```
 
 As there are different consecutive lines in all of the three parts, unstructured merge outputs a conflict on it (and it repeats method `sum`):
-```java
-public class Math {
-
-<<<<<<< MINE
-=======
-    public int sumIntegers(int a, int b) {
-        return a + b;
-    }
-
->>>>>>> YOURS
-    public boolean isEven(int a) {
-        return a % 2 == 0;
-    }
-
-    public int sum(int a, int b) {
-        return a + b;
-    }
-
-}
-```
+  ```java
+  public class Math {
+
+  <<<<<<< MINE
+  =======
+      public int sumIntegers(int a, int b) {
+          return a + b;
+      }
+
+  >>>>>>> YOURS
+      public boolean isEven(int a) {
+          return a % 2 == 0;
+      }
+
+      public int sum(int a, int b) {
+          return a + b;
+      }
+
+  }
+  ```
 **Semistructured merge**, on the other hand, "understands" the changes made by both contributions and produces no conflict:
 
-```java
-public class Math {
-
-    public int sumIntegers(int a, int b) {
-        return a + b;
-    }
-
-    public boolean isEven(int a) {
-        return a % 2 == 0;
-    }
-
-}
-```
+  ```java
+  public class Math {
+
+      public int sumIntegers(int a, int b) {
+          return a + b;
+      }
+
+      public boolean isEven(int a) {
+          return a % 2 == 0;
+      }
+
+  }
+  ```
 
 It parses the code completely, creating an AST (Abstract Syntax Tree) for this purpose, but it maintains the contents of the nodes as a text.
 Whitespaces and comments that occur between a node and its preceding one in the code are stored as a `prefix` of the latter.
@@ -203,19 +199,19 @@
 1. Download the [binary](https://github.com/guilhermejccavalcanti/jFSTMerge/blob/master/binary/jFSTMerge.jar) file;
 2. Add the following lines to your `.gitconfig` file (typically localized in the folder `$HOME` in Unix or `%USERPROFILE%` in Windows), replacing `pathTo` with the path to the binary file in your machine:
 
-```conf
-[core]
-    attributesfile = ~/.gitattributes
-[merge "s3m"]
-    name = semi_structured_3_way_merge_tool_for_java
-    driver = java  -jar "\"pathTo/jFSTMerge.jar\"" %A %O %B -o %A -g
-```
+  ```conf
+  [core]
+      attributesfile = ~/.gitattributes
+  [merge "s3m"]
+      name = semi_structured_3_way_merge_tool_for_java
+      driver = java  -jar "\"pathTo/jFSTMerge.jar\"" %A %O %B -o %A -g
+  ```
 
 3. Add the following line to your `.gitattributes` file (also localized in the `$HOME` / `%USERPROFILE%` folder, create the file if not created already):
 
-```conf
-*.java merge=s3m
-```
+  ```conf
+  *.java merge=s3m
+  ```
 
 ### Usage
 If integrated with Git (as a merge driver), S3M will run automatically every time you invoke the `git merge` command.
@@ -276,13 +272,8 @@
 
 ### Continuous Integration
 
-<<<<<<< HEAD
 We run [GitHub Actions](https://github.com/guilhermejccavalcanti/jFSTMerge/blob/master/.github/workflows/) as CI tool.
 It runs a typical gradle build, the unique JUnit tests described above and linters for every new or edited file.
-=======
-We run [GitHub Actions](https://github.com/guilhermejccavalcanti/jFSTMerge/blob/master/.github/workflows/build.yml) as CI tool.
-It runs a typical gradle build and the unique JUnit tests described above.
->>>>>>> e86a2fe7
 
 ---
 
