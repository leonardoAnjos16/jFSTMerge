--- conflicted
+++ resolved
@@ -80,13 +80,10 @@
 				List<FilesTuple> mergedTuples = mergeDirectories(leftDir, baseDir, rightDir, null);
 				//using the name of the revisions directories as revisions identifiers
 				scenario = new MergeScenario(revisionsPath, listRevisions.get(0), listRevisions.get(1), listRevisions.get(2), mergedTuples);
-<<<<<<< HEAD
-=======
 
 				//statistics
 				Statistics.compute(scenario);
 
->>>>>>> 81a7de71
 				//printing the resulting merged codes
 				Prettyprinter.generateMergedScenario(scenario);
 			}
