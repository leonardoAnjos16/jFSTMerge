package br.ufpe.cin.logging;

import java.io.File;
import java.io.FileOutputStream;
import java.io.IOException;
import java.io.PrintWriter;
import java.security.NoSuchAlgorithmException;
import java.text.SimpleDateFormat;
import java.util.Calendar;

<<<<<<< HEAD
import javax.crypto.Cipher;
import javax.crypto.NoSuchPaddingException;

import br.ufpe.cin.crypto.CryptoUtils;
import br.ufpe.cin.exceptions.CryptoException;
=======
import org.apache.commons.io.FileUtils;

>>>>>>> 94955aa9
import br.ufpe.cin.exceptions.ExceptionUtils;
import br.ufpe.cin.exceptions.PrintException;

public class LoggerStatistics {
	
	public static void log(String msg) throws PrintException{
		try{
			initializeLogger();
			//logging
			String timeStamp = new SimpleDateFormat("yyyyMMdd_HHmm").format(Calendar.getInstance().getTime());
			String logpath   = System.getProperty("user.home")+ File.separator + ".jfstmerge" + File.separator;
			String logentry	 = timeStamp+","+msg+"\n";
			logpath = logpath + "jfstmerge.statistics";
<<<<<<< HEAD
			File statisticsLog = new File(logpath);
			CryptoUtils.decrypt(statisticsLog, statisticsLog);
			
			PrintWriter pw = new PrintWriter(new FileOutputStream(statisticsLog, true), true); 
			pw.append(timeStamp+","+msg+"\n");
			pw.close();
			CryptoUtils.encrypt(statisticsLog, statisticsLog);
=======

			FileUtils.write(new File(logpath), logentry, true);
			
			/*PrintWriter pw = new PrintWriter(new FileOutputStream(new File(logpath), true), true); 
			pw.append(timeStamp+","+msg+"\n");
			pw.close();*/
>>>>>>> 94955aa9
		}catch(Exception e){
			throw new PrintException(ExceptionUtils.getCauseMessage(e));
		}
	}
	
	private static void initializeLogger() throws IOException, CryptoException {
		String logpath = System.getProperty("user.home")+ File.separator + ".jfstmerge" + File.separator;
		new File(logpath).mkdirs(); //assuring that the directories exists	
		logpath = logpath + "jfstmerge.statistics";
		manageLogBuffer(logpath);

		String header = "date,files,ssmergeconfs,ssmergeloc,ssmergerenamingconfs,ssmergedeletionconfs,ssmergetaeconfs,ssmergenereoconfs,unmergeconfs,unmergeloc";

		//reading the log file to see if it is not empty neither contains the header
		if(!new File(logpath).exists()){
			File statisticsLog = new File(logpath);
			PrintWriter pw = new PrintWriter(new FileOutputStream(statisticsLog, true), true); 
			pw.append(header+"\n");
			pw.close();
			CryptoUtils.encrypt(statisticsLog, statisticsLog);
			
		}
	}

	/**
	 * When log's size reaches 20 megabytes,a new empty log is started, and the previous one is backup.
	 * @param logpath
	 */
	private static void manageLogBuffer(String logpath) {
		File log = new File(logpath);
		if(log.exists()){
			long logSizeMB = log.length() / (1024 * 1024);
			if(logSizeMB > 20){
				File newLog = new File(logpath+System.currentTimeMillis());
				log.renameTo(newLog);
			}
		}
	}
}<|MERGE_RESOLUTION|>--- conflicted
+++ resolved
@@ -7,17 +7,14 @@
 import java.security.NoSuchAlgorithmException;
 import java.text.SimpleDateFormat;
 import java.util.Calendar;
-
-<<<<<<< HEAD
 import javax.crypto.Cipher;
 import javax.crypto.NoSuchPaddingException;
 
 import br.ufpe.cin.crypto.CryptoUtils;
 import br.ufpe.cin.exceptions.CryptoException;
-=======
 import org.apache.commons.io.FileUtils;
 
->>>>>>> 94955aa9
+
 import br.ufpe.cin.exceptions.ExceptionUtils;
 import br.ufpe.cin.exceptions.PrintException;
 
@@ -31,7 +28,6 @@
 			String logpath   = System.getProperty("user.home")+ File.separator + ".jfstmerge" + File.separator;
 			String logentry	 = timeStamp+","+msg+"\n";
 			logpath = logpath + "jfstmerge.statistics";
-<<<<<<< HEAD
 			File statisticsLog = new File(logpath);
 			CryptoUtils.decrypt(statisticsLog, statisticsLog);
 			
@@ -39,14 +35,8 @@
 			pw.append(timeStamp+","+msg+"\n");
 			pw.close();
 			CryptoUtils.encrypt(statisticsLog, statisticsLog);
-=======
+    	FileUtils.write(new File(logpath), logentry, true);
 
-			FileUtils.write(new File(logpath), logentry, true);
-			
-			/*PrintWriter pw = new PrintWriter(new FileOutputStream(new File(logpath), true), true); 
-			pw.append(timeStamp+","+msg+"\n");
-			pw.close();*/
->>>>>>> 94955aa9
 		}catch(Exception e){
 			throw new PrintException(ExceptionUtils.getCauseMessage(e));
 		}
