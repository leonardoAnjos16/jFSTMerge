package br.ufpe.cin.app;

import br.ufpe.cin.exceptions.PrintException;
import br.ufpe.cin.exceptions.SemistructuredMergeException;
import br.ufpe.cin.exceptions.TextualMergeException;
import br.ufpe.cin.files.FilesEncoding;
import br.ufpe.cin.files.FilesManager;
import br.ufpe.cin.files.FilesTuple;
import br.ufpe.cin.logging.LoggerFactory;
import br.ufpe.cin.mergers.SemistructuredMerge;
import br.ufpe.cin.mergers.TextualMerge;
import br.ufpe.cin.mergers.util.MergeConflict;
import br.ufpe.cin.mergers.util.MergeContext;
import br.ufpe.cin.mergers.util.MergeScenario;
import br.ufpe.cin.mergers.util.RenamingStrategy;
import br.ufpe.cin.mergers.util.converters.RenamingStrategyConverter;
import br.ufpe.cin.printers.Prettyprinter;
import br.ufpe.cin.statistics.Statistics;
import com.beust.jcommander.JCommander;
import com.beust.jcommander.Parameter;
import com.beust.jcommander.ParameterException;
import com.beust.jcommander.converters.FileConverter;

import java.io.BufferedReader;
import java.io.File;
import java.nio.file.Files;
import java.nio.file.Paths;
import java.util.ArrayList;
import java.util.List;
import java.util.logging.Level;
import java.util.logging.Logger;
import java.util.stream.Collectors;

/**
 * Main class, responsible for performing <i>semistructured</i> merge in java files.
 * It also merges non java files, however, in these cases, traditional linebased
 * (unstructured) merge is invoked.
 * @author Guilherme
 */
public class JFSTMerge {

	//log of activities
	private static final Logger LOGGER = LoggerFactory.make();

	public static final double RENAMING_SIMILARITY_THRESHOLD = 0.7;  //a typical value of 0.7 (up to 1.0) is used, increase it for a more accurate comparison, or decrease for a more relaxed one.

	//indicator of conflicting merge
	private static int conflictState = 0;

	//command line options
	@Parameter(arity = 3, description = "MinePath BasePath YoursPath", required = true, listConverter = FileConverter.class)
	List<File> files = new ArrayList<>();

	@Parameter(names = "-o", description = "Destination of the merged content. Optional. If no destination is specified, "
            + "then it will use \"yours\" as the destination for the merge. ")
	String outputpath = "";

	@Parameter(names = "-g", description = "Parameter to identify that the tool is being used as a git merge driver.")
	public static boolean isGit = false;

	@Parameter(names = "-c", description = "Parameter to disable cryptography during logs generation (true or false).", arity = 1)
	public static boolean isCryptographed = true;
  
	@Parameter(names = "-l", description = "Parameter to disable logging of merged files (true or false).",arity = 1)
	public static boolean logFiles = true;

	@Parameter(names = "--files-encoding", description = "Determines the encoding of the input files. If not specified," +
			"the tool tries to infer the encoding of the files. If this fails, it assumes the files are encoded in UTF-8.", arity = 3)
	private List<String> filesEncoding = new ArrayList<>();

	@Parameter(names = "--ignore-space-change", description = "Treats lines with the indicated type of whitespace change as unchanged for "
			+ "the sake of a three-way merge. Whitespace changes mixed with other changes to a line are not ignored.", arity = 1)
	public static boolean isWhitespaceIgnored = true;

	@Parameter(names = "-rn", description = "Parameter to enable keeping both methods on renaming conflicts.")
	public static boolean keepBothVersionsOfRenamedMethod = false;

	@edu.umd.cs.findbugs.annotations.SuppressFBWarnings("MS_SHOULD_BE_FINAL")
	@Parameter(names = {"-r", "--renaming-strategy"}, description = "Parameter to choose strategy on renaming conflicts.",
            converter = RenamingStrategyConverter.class)
	public static RenamingStrategy renamingStrategy = RenamingStrategy.SAFE;

	@Parameter(names = {"--handle-duplicate-declarations", "-hdd"}, description = "Detects situations where merging developers' contributions adds " +
			"declarations with the same signature to different areas of the same class.", arity = 1)
	public static boolean isDuplicatedDeclarationHandlerEnabled = true;

	@Parameter(names = {"--handle-initialization-blocks", "-hib"}, description = "Detects and avoid duplications caused by merge of blocks without identifiers," +
			"using textual similarity.", arity = 1)
	public static boolean isInitializationBlocksHandlerEnabled = true;

	@Parameter(names = {"--handle-initialization-blocks-multiple-blocks", "-hibmb"}, description = "Detects and avoids duplications, possible dependency"
			+ " and variable renaming conflicts caused by the merge of blocks without identifiers using"
			+ " using % of insertion and textual similarity.", arity = 1)
	public static boolean isInitializationBlocksHandlerMultipleBlocksEnabled = false;

	@Parameter(names = {"--handle-new-element-referencing-edited-one", "-hnereo"}, description = "Detects cases where a developer" +
			"add an element that references an edited one.", arity = 1)
	public static boolean isNewElementReferencingEditedOneHandlerEnabled = true;

	@Parameter(names = {"--handle-method-constructor-renaming-deletion", "-hmcrd"}, description = "Detects and solves conflicts caused by renaming or deletion, where" +
			"semistructured merge alone is unable to solve.", arity = 1)
	public static boolean isMethodAndConstructorRenamingAndDeletionHandlerEnabled = true;

	@Parameter(names = {"--handle-method-constructor-renaming-deletion-old-version", "-hmcrdov"}, description = "Detects and solves conflicts caused by renaming or deletion, where" +
	"semistructured merge alone is unable to solve. It gathers all methods and constructors from both contributions that are not present in base. If both aren't in the base and they have different signatures but equal bodies," +
	"the handler reports a conflict. If only one of them is present in the base, the handler finds the first method similar (0.7 threshold) in the other contribution and reports a conflict if unstructured merge also reported.")
	public static boolean isLegacyMethodAndConstructorRenamingAndDeletionHandlerEnabled = false;

	@Parameter(names = {"--handle-type-ambiguity-error", "-htae"}, description = "Detects cases where import statements share elements with the same name.",
			arity = 1)
	public static boolean isTypeAmbiguityErrorHandlerEnabled = true;
<<<<<<< HEAD
	
=======

	@Parameter(names = {"--show-base", "--diff3-style"}, description = "Outputs base's contribution in merge conflicts.")
	public static boolean showBase = false;

>>>>>>> fc25c9f7
	/**
	 * Merges merge scenarios, indicated by .revisions files.
	 * This is mainly used for evaluation purposes.
	 * A .revisions file contains the directories of the revisions to merge in top-down order:
	 * first revision, base revision, second revision (three-way merge).
	 * @param revisionsPath file path
	 */
	@edu.umd.cs.findbugs.annotations.SuppressFBWarnings("ST_WRITE_TO_STATIC_FROM_INSTANCE_METHOD")
	public MergeScenario mergeRevisions(String revisionsPath) {
		//disabling cryptography for performance improvement
		isCryptographed = false;

		MergeScenario scenario = null;
		try(BufferedReader reader = Files.newBufferedReader(Paths.get(revisionsPath))) {
			//reading the .revisions file line by line to get revisions directories
			List<String> listRevisions = new ArrayList<>();
			listRevisions = reader.lines().collect(Collectors.toList());
			if (listRevisions.size() != 3)
				throw new Exception("Invalid .revisions file!");

			//merging the identified directories
			if (!listRevisions.isEmpty()) {
				System.out.println("MERGING REVISIONS: \n" + listRevisions.get(0) + "\n" + listRevisions.get(1) + "\n" + listRevisions.get(2));
				String revisionFileFolder = (new File(revisionsPath)).getParent();
				String leftDir = revisionFileFolder + File.separator + listRevisions.get(0);
				String baseDir = revisionFileFolder + File.separator + listRevisions.get(1);
				String rightDir = revisionFileFolder + File.separator + listRevisions.get(2);

				List<FilesTuple> mergedTuples = mergeDirectories(leftDir, baseDir, rightDir, null);

				//using the name of the revisions directories as revisions identifiers
				scenario = new MergeScenario(revisionsPath, listRevisions.get(0), listRevisions.get(1), listRevisions.get(2), mergedTuples);

				//statistics
				Statistics.compute(scenario);

				//printing the resulting merged codes
				Prettyprinter.generateMergedScenario(scenario);
			}
		} catch (Exception e) {
			e.printStackTrace();
			System.err.println("An error occurred. See " + LoggerFactory.logfile + " file for more details.\n Send the log to gjcc@cin.ufpe.br for analysis if preferable.");
			LOGGER.log(Level.SEVERE, "", e);
			System.exit(-1);
		}
		return scenario;
	}

	/**
	 * Merges directories.
	 * @param leftDirPath (mine)
	 * @param baseDirPath (older)
	 * @param rightDirPath (yours)
	 * @param outputDirPath can be null, in this case, the output will only be printed in the console.
	 * @return merged files tuples
	 */
	public List<FilesTuple> mergeDirectories(String leftDirPath, String baseDirPath, String rightDirPath, String outputDirPath) {
		List<FilesTuple> filesTuple = FilesManager.fillFilesTuples(leftDirPath, baseDirPath, rightDirPath, outputDirPath, new ArrayList<String>());
		for (FilesTuple tuple : filesTuple) {
			File left = tuple.getLeftFile();
			File base = tuple.getBaseFile();
			File right = tuple.getRightFile();

			//merging the file tuple
			MergeContext context = mergeFiles(left, base, right, null);
			tuple.setContext(context);

			//printing the resulting merged code
			if (outputDirPath != null) {
				try {
					Prettyprinter.generateMergedTuple(tuple);
				} catch (PrintException pe) {
					System.err.println("An error occurred. See " + LoggerFactory.logfile + " file for more details.\n Send the log to gjcc@cin.ufpe.br for analysis if preferable.");
					LOGGER.log(Level.SEVERE, "", pe);
					System.exit(-1);
				}
			}
		}
		return filesTuple;
	}

	/**
	 * Three-way semistructured merge of the given .java files.
	 * @param left (mine) version of the file, or <b>null</b> in case of intentional empty file.
	 * @param base (older) version of the file, or <b>null</b> in case of intentional empty file.
	 * @param right (yours) version of the file, or <b>null</b> in case of intentional empty file.
	 * @param outputFilePath of the merged file. Can be <b>null</b>, in this case, the output will only be printed in the console.
	 * @return context with relevant information gathered during the merging process.
	 */
	public MergeContext mergeFiles(File left, File base, File right, String outputFilePath) {
		FilesManager.validateFiles(left, base, right);

		if(filesEncoding.isEmpty()) {
			FilesEncoding.analyseFiles(left, base, right);
			assert(FilesEncoding.retrieveEncoding(left).equals(FilesEncoding.retrieveEncoding(base)));
			assert(FilesEncoding.retrieveEncoding(base).equals(FilesEncoding.retrieveEncoding(right)));
		} else {
			FilesEncoding.setFilesEncoding(left, base, right, filesEncoding);
		}

		if (!isGit) {
			System.out.println("MERGING FILES: \n" + ((left != null) ? left.getAbsolutePath() : "<empty left>") + "\n" + ((base != null) ? base.getAbsolutePath() : "<empty base>") + "\n" + ((right != null) ? right.getAbsolutePath() : "<empty right>"));
		}

		MergeContext context = new MergeContext(left, base, right, outputFilePath);

		//there is no need to call specific merge algorithms in equal or consistenly changes files (fast-forward merge)
		if (FilesManager.areFilesDifferent(left, base, right, outputFilePath, context)) {
			long t0 = System.nanoTime();
			try {
				//running unstructured merge first is necessary due to future steps.
				context.unstructuredOutput = TextualMerge.merge(left, base, right, false);
				context.unstructuredMergeTime = System.nanoTime() - t0;

				context.semistructuredOutput = SemistructuredMerge.merge(left, base, right, context);
				context.semistructuredMergeTime = context.semistructuredMergeTime + (System.nanoTime() - t0);

				conflictState = checkConflictState(context);
			} catch (TextualMergeException tme) { //textual merge must work even when semistructured not, so this exception precedes others
				System.err.println("An error occurred. See " + LoggerFactory.logfile + " file for more details.\n Send the log to gjcc@cin.ufpe.br for analysis if preferable.");
				LOGGER.log(Level.SEVERE, "", tme);
				System.exit(-1);
			} catch (SemistructuredMergeException sme) {
				LOGGER.log(Level.WARNING, "", sme);
				context.semistructuredOutput = context.unstructuredOutput;
				context.semistructuredMergeTime = System.nanoTime() - t0;

				conflictState = checkConflictState(context);
			}
		}

		//printing the resulting merged code
		try {
			if(!isGit){
				Prettyprinter.printOnScreenMergedCode(context);
			}
			Prettyprinter.generateMergedFile(context, outputFilePath);
		} catch (PrintException pe) {
			System.err.println("An error occurred. See " + LoggerFactory.logfile + " file for more details.\n Send the log to gjcc@cin.ufpe.br for analysis if preferable.");
			LOGGER.log(Level.SEVERE, "", pe);
			System.exit(-1);
		}

		//computing statistics
		try {
			Statistics.compute(context);
		} catch (Exception e) {
			System.err.println("An error occurred. See " + LoggerFactory.logfile + " file for more details.\n Send the log to gjcc@cin.ufpe.br for analysis if preferable.");
			LOGGER.log(Level.SEVERE, "", e);
			System.exit(-1);
		}
		System.out.println("Merge files finished.");
		return context;
	}

	public static void main(String[] args) {
		JFSTMerge merger = new JFSTMerge();
		merger.run(args);
		System.exit(conflictState);

		/*		new JFSTMerge().mergeFiles(
						new File("C:/Users/Guilherme/Desktop/test/projects/sisbol/revisions/rev_0533511_8d296b5/rev_left_0533511/sisbol-core/src/main/java/br/mil/eb/cds/sisbol/boletim/util/Messages.java"),
						new File("C:/Users/Guilherme/Desktop/test/projects/sisbol/revisions/rev_0533511_8d296b5/rev_base_7004707/sisbol-core/src/main/java/br/mil/eb/cds/sisbol/boletim/util/Messages.java"),
						new File("C:/Users/Guilherme/Desktop/test/projects/sisbol/revisions/rev_0533511_8d296b5/rev_right_8d296b5/sisbol-core/src/main/java/br/mil/eb/cds/sisbol/boletim/util/Messages.java"),
						null);*/

		/*		try {
			List<String> listRevisions = new ArrayList<>();
			BufferedReader reader;
			reader = Files.newBufferedReader(Paths.get("C:\\sample\\all.revisions"));
			listRevisions = reader.lines().collect(Collectors.toList());
			for(String r : listRevisions){
				new JFSTMerge().mergeRevisions(r);		
			}
		} catch (Exception e) {
			// TODO Auto-generated catch block
			e.printStackTrace();
		}*/

	}

	private void run(String[] args) {
		JCommander commandLineOptions = new JCommander(this);
		try {
			commandLineOptions.parse(args);
			CommandLineValidator.validateCommandLineOptions(this);

			if(areDirectories(files)) {
				mergeDirectories(files.get(0).getAbsolutePath(), files.get(1).getAbsolutePath(), files.get(2).getAbsolutePath(), outputpath);
			} else {
				mergeFiles(files.get(0), files.get(1), files.get(2), outputpath);
			}
		} catch (ParameterException pe) {
			System.err.println(pe.getMessage());
			commandLineOptions.setProgramName("JFSTMerge");
			commandLineOptions.usage();
		}
	}

	private boolean areDirectories(List<File> files) {
		return files.stream().allMatch(File::isDirectory);
	}

	private int checkConflictState(MergeContext context) {
		List<MergeConflict> conflictList = FilesManager.extractMergeConflicts(context.semistructuredOutput);
		if (conflictList.size() > 0) {
			return 1;
		} else {
			return 0;
		}
	}

	public void setFilesEncoding(List<String> filesEncoding) {
		this.filesEncoding = filesEncoding;
	}

}<|MERGE_RESOLUTION|>--- conflicted
+++ resolved
@@ -109,14 +109,10 @@
 	@Parameter(names = {"--handle-type-ambiguity-error", "-htae"}, description = "Detects cases where import statements share elements with the same name.",
 			arity = 1)
 	public static boolean isTypeAmbiguityErrorHandlerEnabled = true;
-<<<<<<< HEAD
-	
-=======
 
 	@Parameter(names = {"--show-base", "--diff3-style"}, description = "Outputs base's contribution in merge conflicts.")
 	public static boolean showBase = false;
 
->>>>>>> fc25c9f7
 	/**
 	 * Merges merge scenarios, indicated by .revisions files.
 	 * This is mainly used for evaluation purposes.
