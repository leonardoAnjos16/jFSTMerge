--- conflicted
+++ resolved
@@ -1,20 +1,5 @@
 package br.ufpe.cin.app;
 
-<<<<<<< HEAD
-import java.io.BufferedReader;
-import java.io.File;
-import java.nio.file.Files;
-import java.nio.file.Paths;
-import java.util.ArrayList;
-import java.util.HashMap;
-import java.util.List;
-import java.util.Map;
-import java.util.logging.Level;
-import java.util.logging.Logger;
-import java.util.stream.Collectors;
-
-=======
->>>>>>> c4ada5cb
 import br.ufpe.cin.exceptions.PrintException;
 import br.ufpe.cin.exceptions.SemistructuredMergeException;
 import br.ufpe.cin.exceptions.TextualMergeException;
@@ -75,8 +60,7 @@
 
 	@Parameter(names = "-c", description = "Parameter to disable cryptography during logs generation (true or false).", arity = 1)
 	public static boolean isCryptographed = true;
-
-<<<<<<< HEAD
+  
 	@Parameter(names = "-l", description = "Parameter to disable logging of merged files (true or false).",arity = 1)
 	public static boolean logFiles = true;
 
@@ -90,14 +74,6 @@
 
 	@Parameter(names = "-rn", description = "Parameter to enable keeping both methods on renaming conflicts.")
 	public static boolean keepBothVersionsOfRenamedMethod = false;
-=======
-	@Parameter(names = "-l", description = "Parameter to disable logging of merged files (true or false).", arity = 1)
-	public static boolean logFiles = true;
-
-	@Parameter(names = {"-r", "--renaming"}, description = "Parameter to choose strategy on renaming conflicts.",
-            converter = RenamingStrategyConverter.class)
-	public static RenamingStrategy renamingStrategy = RenamingStrategy.SAFE;
->>>>>>> c4ada5cb
 
 	@Parameter(names = {"-r", "--renaming"}, description = "Parameter to choose strategy on renaming conflicts.",
             converter = RenamingStrategyConverter.class)
