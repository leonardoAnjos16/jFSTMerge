--- conflicted
+++ resolved
@@ -208,13 +208,8 @@
 
 		if(filesEncoding.isEmpty()) {
 			FilesEncoding.analyseFiles(left, base, right);
-<<<<<<< HEAD
-=======
-			assert(FilesEncoding.retrieveEncoding(left).equals(FilesEncoding.retrieveEncoding(base)));
-			assert(FilesEncoding.retrieveEncoding(base).equals(FilesEncoding.retrieveEncoding(right)));
 		} else {
 			FilesEncoding.setFilesEncoding(left, base, right, filesEncoding);
->>>>>>> fc25c9f7
 		}
 
 		if (!isGit) {
@@ -321,7 +316,7 @@
 		}
 	}
 
-<<<<<<< HEAD
+
 	private void encryptLogFiles() throws CryptoException {
 		String userHome = System.getProperty("user.home");
 		Path statisticsFile = Paths.get(userHome, ".jfstmerge", "jfstmerge.statistics");
@@ -343,10 +338,9 @@
 		} catch(CryptoException e) {
 			System.out.println("Log files are already decrypted.");
 		}
-=======
+
 	private boolean areDirectories(List<File> files) {
 		return files.stream().allMatch(File::isDirectory);
->>>>>>> fc25c9f7
 	}
 
 	private int checkConflictState(MergeContext context) {
@@ -358,13 +352,12 @@
 		}
 	}
 
-<<<<<<< HEAD
 	public void isCryptographyEnabled(boolean isCryptographed) {
 		this.isCryptographed = isCryptographed;
-=======
+  }
+
 	public void setFilesEncoding(List<String> filesEncoding) {
 		this.filesEncoding = filesEncoding;
->>>>>>> fc25c9f7
 	}
 
 }