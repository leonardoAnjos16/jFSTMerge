--- conflicted
+++ resolved
@@ -208,11 +208,8 @@
 
 		if(filesEncoding.isEmpty()) {
 			FilesEncoding.analyseFiles(left, base, right);
-<<<<<<< HEAD
-=======
 		} else {
 			FilesEncoding.setFilesEncoding(left, base, right, filesEncoding);
->>>>>>> 50d55121
 		}
 
 		if (!isGit) {
@@ -355,20 +352,19 @@
 		}
 	}
 
-<<<<<<< HEAD
 	/**
 	 * Closes the log file.
 	 */
 	public void closeLogFile() {
 		LOGGER.getHandlers()[0].close();
-=======
+  }
+
 	public void isCryptographyEnabled(boolean isCryptographed) {
 		this.isCryptographed = isCryptographed;
   }
 
 	public void setFilesEncoding(List<String> filesEncoding) {
 		this.filesEncoding = filesEncoding;
->>>>>>> 50d55121
 	}
 
 }