--- conflicted
+++ resolved
@@ -182,15 +182,11 @@
 	 */
 	private static void generateConflictWithImportStatements(MergeContext context, FSTNode leftImportNode, FSTNode rightImportNode) {
 		//first creates a conflict with the import statements
-<<<<<<< HEAD
-		MergeConflict newConflict = new MergeConflict(leftImportStatement, "", rightImportStatement);
-=======
-		MergeConflict newConflict = new MergeConflict(leftImportNode, rightImportNode);
+		MergeConflict newConflict = new MergeConflict(leftImportNode, null, rightImportNode);
 
 		String leftImportStatement = ((FSTTerminal) leftImportNode).getBody();
 		String rightImportStatement = ((FSTTerminal) rightImportNode).getBody();
 		
->>>>>>> 505e458e
 		//second put the conflict in one of the nodes containing the import statements, and deletes the other node containing the orther import statement
 		FilesManager.findAndReplaceASTNodeContent(context.superImposedTree, leftImportStatement, newConflict.toString());
 		FilesManager.findAndDeleteASTNode(context.superImposedTree, rightImportStatement);
