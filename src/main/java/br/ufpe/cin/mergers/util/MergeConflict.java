--- conflicted
+++ resolved
@@ -2,14 +2,11 @@
 
 import java.io.File;
 
-<<<<<<< HEAD
 import br.ufpe.cin.app.JFSTMerge;
-=======
 import br.ufpe.cin.files.FilesManager;
 import de.ovgu.cide.fstgen.ast.FSTNode;
 import de.ovgu.cide.fstgen.ast.FSTNonTerminal;
 import de.ovgu.cide.fstgen.ast.FSTTerminal;
->>>>>>> 505e458e
 
 /**
  * Class representing a textual merge conflict.
@@ -25,49 +22,24 @@
 	private final String body;
 	private final String message;
 
-	public int startLOC;
-	public int endLOC;
+	private int startLOC;
+	private int endLOC;
 
-	public File leftOriginFile;
-	public File baseOriginFile;
-	public File rightOriginFile;
+	private File leftOriginFile;
+	private File baseOriginFile;
+	private File rightOriginFile;
 
-	public String fullyQualifiedMergedClass;
+	private String fullyQualifiedMergedClass;
 
-<<<<<<< HEAD
-	public MergeConflict(String leftConflictingContent, String baseConflictingContent, String rightConflictingContent) {
-		this.left = leftConflictingContent;
-		this.base = baseConflictingContent;
-		this.right = rightConflictingContent;
-
-		StringBuilder body = new StringBuilder();
-		body.append("<<<<<<< MINE\n").append(leftConflictingContent);
-		if(JFSTMerge.showBase) {
-			body.append("\n||||||| BASE\n").append(baseConflictingContent);
-		}
-		body.append("\n=======\n").append(rightConflictingContent).append("\n>>>>>>> YOURS");
-		
-		this.body = body.toString();
-	}
-
-	public MergeConflict(String leftConflictingContent,	String rightConflictingContent) {
-		this.left  = leftConflictingContent;
-		this.right = rightConflictingContent;
-		this.body  ="<<<<<<< MINE\n"+
-				    leftConflictingContent+
-				    "\n=======\n"+
-				    rightConflictingContent+
-				    "\n>>>>>>> YOURS";
-=======
 	private static final String MINE_CONFLICT_MARKER = "<<<<<<< MINE";
 	private static final String BASE_CONFLICT_MARKER = "||||||| BASE";
 	private static final String CHANGE_CONFLICT_MARKER = "======= ";
 	private static final String YOURS_CONFLICT_MARKER = ">>>>>>> YOURS";
 
-	public MergeConflict(FSTNode left, FSTNode right) {
+	public MergeConflict(FSTNode left, FSTNode base, FSTNode right) {
 		this.left = getNodeContent(left);
+		this.base = getNodeContent(base);
 		this.right = getNodeContent(right);
-		this.base = "";
 		this.message = "";
 		this.body = assembleBody();
 	}
@@ -84,54 +56,41 @@
 
 	private String assembleBody() {
 		StringBuilder conflict = new StringBuilder();
-		conflict.append(MINE_CONFLICT_MARKER).append('\n').append(left).append('\n').append(CHANGE_CONFLICT_MARKER)
-				.append(message).append('\n').append(right).append('\n').append(YOURS_CONFLICT_MARKER);
+		conflict.append(MINE_CONFLICT_MARKER)
+				.append('\n')
+				.append(left)
+				.append('\n');
+		if(JFSTMerge.showBase) {
+			conflict.append(BASE_CONFLICT_MARKER)
+					.append('\n');
+		}
+		conflict.append(CHANGE_CONFLICT_MARKER)
+				.append(message)
+				.append('\n')
+				.append(right)
+				.append('\n')
+				.append(YOURS_CONFLICT_MARKER);
 		return conflict.toString();
 	}
 
-	public MergeConflict(FSTTerminal left, FSTTerminal right, int startLOC, int endLOC) {
-		this(left, right);
+	public MergeConflict(FSTTerminal left, FSTTerminal base, FSTTerminal right, int startLOC, int endLOC) {
+		this(left, base, right);
 		this.startLOC = startLOC;
 		this.endLOC = endLOC;
->>>>>>> 505e458e
 	}
 
-	public MergeConflict(String left, String right, int startLOC, int endLOC) {
+	public MergeConflict(String left, String base, String right, int startLOC, int endLOC) {
 		this.left = left;
-		this.base = "";
+		this.base = base;
 		this.right = right;
 		this.message = "";
 		this.body = assembleBody();
 		this.startLOC = startLOC;
 		this.endLOC = endLOC;
 	}
-<<<<<<< HEAD
-	
-	// public MergeConflict(String leftConflictingContent,	String rightConflictingContent, String message) {
-	// 	this.left  = leftConflictingContent;
-	// 	this.right = rightConflictingContent;
-	// 	this.body  ="<<<<<<< MINE\n"+
-	// 			    leftConflictingContent+
-	// 			    "======= "+ message + " \n" +
-	// 			    rightConflictingContent+
-	// 			    ">>>>>>> YOURS";
-	// }
-	
-	public boolean contains(String leftPattern, String rightPattern){
-		if(leftPattern.isEmpty() || rightPattern.isEmpty()){
-=======
-
-	public MergeConflict(FSTTerminal left, FSTTerminal right, String message) {
-		this.left = IndentationUtils.indentFirstLine(left);
-		this.right = IndentationUtils.indentFirstLine(right);
-		this.base = "";
-		this.message = message;
-		this.body = assembleBody();
-	}
 
 	public boolean contains(String leftPattern, String rightPattern) {
 		if (leftPattern.isEmpty() || rightPattern.isEmpty()) {
->>>>>>> 505e458e
 			return false;
 		} else {
 			leftPattern = (leftPattern.replaceAll("\\r\\n|\\r|\\n", "")).replaceAll("\\s+", "");
@@ -161,12 +120,39 @@
 		return this.body;
 	}
 
+	/**
+	 * @return the LEFT conflicting content
+	 */
 	public String getLeft() {
 		return left;
 	}
 
+	/**
+	 * @return the BASE conflicting content
+	 */
+	public String getBase() {
+		return base;
+	}
+
+	/**
+	 * @return the YOURS conflicting content
+	 */
 	public String getRight() {
 		return right;
+	}
+
+	/**
+	 * @return the startLOC of the conflict
+	 */
+	public int getStartLOC() {
+		return startLOC;
+	}
+	
+	/**
+	 * @return the endLOC
+	 */
+	public int getEndLOC() {
+		return endLOC;
 	}
 
 	/*
