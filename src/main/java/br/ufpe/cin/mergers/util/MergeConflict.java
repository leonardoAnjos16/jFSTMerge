--- conflicted
+++ resolved
@@ -91,21 +91,8 @@
 		this.body = assembleBody();
 	}
 
-<<<<<<< HEAD
-	public MergeConflict(String left, String base, String right, String message) {
-		this.left = left;
-		this.base = base;
-		this.right = right;
-		this.message = message;
-		this.body = assembleBody();
-	}
-
-	public MergeConflict(String left, String base, String right, int startLOC, int endLOC) {
-		this(left, base, right);
-=======
 	public MergeConflict(String left, String base, String right, String message, int startLOC, int endLOC) {
 		this(left, base, right, message);
->>>>>>> 9d56aa4a
 		this.startLOC = startLOC;
 		this.endLOC = endLOC;
 	}
