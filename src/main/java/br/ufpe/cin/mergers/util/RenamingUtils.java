--- conflicted
+++ resolved
@@ -1,4 +1,13 @@
 package br.ufpe.cin.mergers.util;
+
+import java.util.ArrayList;
+import java.util.Arrays;
+import java.util.Comparator;
+import java.util.List;
+import java.util.stream.Collectors;
+
+import org.apache.commons.lang.StringUtils;
+import org.apache.commons.lang3.tuple.Pair;
 
 import br.ufpe.cin.app.JFSTMerge;
 import br.ufpe.cin.exceptions.TextualMergeException;
@@ -6,16 +15,6 @@
 import br.ufpe.cin.mergers.TextualMerge;
 import de.ovgu.cide.fstgen.ast.FSTNode;
 import de.ovgu.cide.fstgen.ast.FSTTerminal;
-import org.apache.commons.lang.StringUtils;
-import org.apache.commons.lang3.tuple.Pair;
-import org.apache.commons.lang3.tuple.Triple;
-
-import java.util.ArrayList;
-import java.util.Arrays;
-import java.util.Comparator;
-import java.util.List;
-import java.util.Optional;
-import java.util.stream.Collectors;
 
 public class RenamingUtils {
     public static boolean hasUnstructuredMergeConflict(MergeContext context, String baseContent) {
@@ -110,50 +109,11 @@
         return left.getParent().equals(right.getParent());
     }
 
-<<<<<<< HEAD
-    public static void generateRenamingConflict(MergeContext context, String currentNodeContent, String firstContent,
-                                                String secondContent, Side renamingSide) {
-        if (renamingSide == Side.LEFT) {//managing the origin of the changes in the conflict
-            String aux = secondContent;
-            secondContent = firstContent;
-            firstContent = aux;
-        }
-
-        //statistics
-        if (firstContent.isEmpty() || secondContent.isEmpty()) {
-            context.deletionConflicts++;
-        } else {
-            context.renamingConflicts++;
-        }
-
-        //first creates a conflict
-        MergeConflict newConflict = new MergeConflict(firstContent + '\n', secondContent + '\n');
-        //second put the conflict in one of the nodes containing the previous conflict, and deletes the other node containing the possible renamed version
-        FilesManager.findAndReplaceASTNodeContent(context.superImposedTree, currentNodeContent, newConflict.body);
-        if (renamingSide == Side.RIGHT) {
-            FilesManager.findAndDeleteASTNode(context.superImposedTree, firstContent);
-        } else {
-            FilesManager.findAndDeleteASTNode(context.superImposedTree, secondContent);
-        }
-    }
-
     public static void generateMutualRenamingConflict(MergeContext context, FSTNode leftNode, FSTNode baseNode, FSTNode rightNode, FSTNode mergeNode) {
-        String leftContent = getNodeContent(leftNode);
-        String baseContent = getNodeContent(baseNode);
-        String rightContent = getNodeContent(rightNode);
+        MergeConflict conflict = new MergeConflict(leftNode, baseNode, rightNode);
+        ((FSTTerminal) mergeNode).setBody(conflict.toString());
 
         context.renamingConflicts++;
-
-        MergeConflict conflict = new MergeConflict(leftContent, baseContent, rightContent);
-        ((FSTTerminal) mergeNode).setBody(conflict.body);
-
-=======
-    public static void generateMutualRenamingConflict(MergeContext context, FSTNode leftNode, FSTNode rightNode, FSTNode mergeNode) {
-        MergeConflict conflict = new MergeConflict(leftNode, rightNode);
-        ((FSTTerminal) mergeNode).setBody(conflict.toString());
-
-        context.renamingConflicts++;
->>>>>>> 505e458e
         removeUnmmatchedNode(context.superImposedTree, leftNode, rightNode, mergeNode);
     }
 
