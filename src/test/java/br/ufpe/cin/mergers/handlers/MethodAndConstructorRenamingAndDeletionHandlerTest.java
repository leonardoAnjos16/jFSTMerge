package br.ufpe.cin.mergers.handlers;

import br.ufpe.cin.app.JFSTMerge;
import br.ufpe.cin.mergers.util.MergeContext;
import br.ufpe.cin.mergers.util.RenamingStrategy;
import br.ufpe.cin.util.TestUtils;
import org.junit.BeforeClass;
import org.junit.Test;

import java.io.File;
<<<<<<< HEAD
import java.io.OutputStream;
import java.io.PrintStream;
import java.io.UnsupportedEncodingException;
import java.nio.charset.Charset;
=======
>>>>>>> dc0397a5


public class MethodAndConstructorRenamingAndDeletionHandlerTest {
    private File baseFile = new File("testfiles/renaming/method/base_method/Test.java");
    private File renamedMethodFile1 = new File("testfiles/renaming/method/renamed_method_1/Test.java");
    private File renamedMethodFile2 = new File("testfiles/renaming/method/renamed_method_2/Test.java");

    private JFSTMerge jfstMerge = new JFSTMerge();
    private MergeContext mergeContext;

    @BeforeClass
    public static void setUpBeforeClass() throws UnsupportedEncodingException {
        //hidding sysout output
<<<<<<< HEAD
        @SuppressWarnings("unused")
        PrintStream originalStream = System.out;
        PrintStream hideStream = new PrintStream(new OutputStream() {
            public void write(int b) {
            }
        }, true, Charset.defaultCharset().displayName());
        System.setOut(hideStream);
    }

    @Test
    public void testMethodRenamingOnLeft_whenLeftRenamesMethod_andRightChangesBodyBelowSignature_shouldReportConflict() {
        JFSTMerge.renamingStrategy = RenamingStrategy.SAFE;

        MergeContext mergeContext = jfstMerge.mergeFiles(
                renamedMethodFile1,
                baseFile,
                bodyChangedFileBelowSignature,
                null);

        verifyMergeResultWithConflict(mergeContext, "<<<<<<<MINEpublicvoidm(){inta=123;}=======publicvoidn1(){inta;}>>>>>>>YOURS");
    }

    @Test
    public void testMethodRenamingOnRight_whenRightRenamesMethod_andLeftChangesBodyBelowSignature_shouldReportConflict() {
        JFSTMerge.renamingStrategy = RenamingStrategy.SAFE;

        MergeContext mergeContext = jfstMerge.mergeFiles(
                bodyChangedFileBelowSignature,
                baseFile,
                renamedMethodFile1,
                null);

        verifyMergeResultWithConflict(mergeContext, "<<<<<<<MINEpublicvoidn1(){inta;}=======publicvoidm(){inta=123;}>>>>>>>YOURS");
    }

    @Test
    public void testMethodRenamingOnLeft_whenLeftRenamesMethod_andRightChangesBodyAtEnd_shouldNotReportConflict() {
        JFSTMerge.renamingStrategy = RenamingStrategy.SAFE;

        MergeContext mergeContext = jfstMerge.mergeFiles(
                renamedMethodFile1,
                baseFile,
                bodyChangedAtEndFile,
                null);

        verifyMergeResultWithoutConflict(mergeContext, "publicclassTest{publicvoidn1(){inta;}publicvoidm(){inta;a=123;}}");
    }

    @Test
    public void testMethodRenamingOnRight_whenLeftRenamesMethod_andRightChangesBodyAtEnd_shouldNotReportConflict() {
        JFSTMerge.renamingStrategy = RenamingStrategy.SAFE;

        MergeContext mergeContext = jfstMerge.mergeFiles(
                bodyChangedAtEndFile,
                baseFile,
                renamedMethodFile1,
                null);

        verifyMergeResultWithoutConflict(mergeContext, "publicclassTest{publicvoidm(){inta;a=123;}publicvoidn1(){inta;}}");
=======
        TestUtils.hideSystemOutput();
>>>>>>> dc0397a5
    }

    @Test
    public void testMutualMethodRenaming_whenBothVersionsRenamesMethodDifferently_shouldReportConflict() {
        JFSTMerge.renamingStrategy = RenamingStrategy.SAFE;

        merge(renamedMethodFile1, renamedMethodFile2);
        TestUtils.verifyMergeResultWithRenamingConflict(mergeContext, "<<<<<<<MINEpublicvoidn1(){inta;}=======publicvoidn2(){inta;}>>>>>>>YOURS");

        merge(renamedMethodFile2, renamedMethodFile1);
        TestUtils.verifyMergeResultWithRenamingConflict(mergeContext, "<<<<<<<MINEpublicvoidn2(){inta;}=======publicvoidn1(){inta;}>>>>>>>YOURS");
    }

    @Test
    public void testMutualMethodRenaming_givenKeepBothMethodsIsEnabled_whenBothVersionsRenameMethodDifferently_shouldNotReportConflict() {
        JFSTMerge.renamingStrategy = RenamingStrategy.KEEP_BOTH_METHODS;

        merge(renamedMethodFile1, renamedMethodFile2);
        TestUtils.verifyMergeResultWithoutRenamingConflict(mergeContext, "publicclassTest{publicvoidn1(){inta;}publicvoidn2(){inta;}}");

        merge(renamedMethodFile2, renamedMethodFile1);
        TestUtils.verifyMergeResultWithoutRenamingConflict(mergeContext, "publicclassTest{publicvoidn2(){inta;}publicvoidn1(){inta;}}");
    }

    @Test
    public void testMutualMethodRenaming_givenMergeRenamingsIsEnabled_whenBothVersionsRenameMethodDifferently_shouldMergeChanges() {
        JFSTMerge.renamingStrategy = RenamingStrategy.MERGE_METHODS;

        merge(renamedMethodFile1, renamedMethodFile2);
        TestUtils.verifyMergeResultWithRenamingConflict(mergeContext, "<<<<<<<MINEpublicvoidn1(){inta;}=======publicvoidn2(){inta;}>>>>>>>YOURS");

        merge(renamedMethodFile2, renamedMethodFile1);
        TestUtils.verifyMergeResultWithRenamingConflict(mergeContext, "<<<<<<<MINEpublicvoidn2(){inta;}=======publicvoidn1(){inta;}>>>>>>>YOURS");
    }

    private void merge(File left, File right) {
        mergeContext = jfstMerge.mergeFiles(
                left,
                baseFile,
                right,
                null);
    }
}<|MERGE_RESOLUTION|>--- conflicted
+++ resolved
@@ -8,14 +8,6 @@
 import org.junit.Test;
 
 import java.io.File;
-<<<<<<< HEAD
-import java.io.OutputStream;
-import java.io.PrintStream;
-import java.io.UnsupportedEncodingException;
-import java.nio.charset.Charset;
-=======
->>>>>>> dc0397a5
-
 
 public class MethodAndConstructorRenamingAndDeletionHandlerTest {
     private File baseFile = new File("testfiles/renaming/method/base_method/Test.java");
@@ -28,69 +20,7 @@
     @BeforeClass
     public static void setUpBeforeClass() throws UnsupportedEncodingException {
         //hidding sysout output
-<<<<<<< HEAD
-        @SuppressWarnings("unused")
-        PrintStream originalStream = System.out;
-        PrintStream hideStream = new PrintStream(new OutputStream() {
-            public void write(int b) {
-            }
-        }, true, Charset.defaultCharset().displayName());
-        System.setOut(hideStream);
-    }
-
-    @Test
-    public void testMethodRenamingOnLeft_whenLeftRenamesMethod_andRightChangesBodyBelowSignature_shouldReportConflict() {
-        JFSTMerge.renamingStrategy = RenamingStrategy.SAFE;
-
-        MergeContext mergeContext = jfstMerge.mergeFiles(
-                renamedMethodFile1,
-                baseFile,
-                bodyChangedFileBelowSignature,
-                null);
-
-        verifyMergeResultWithConflict(mergeContext, "<<<<<<<MINEpublicvoidm(){inta=123;}=======publicvoidn1(){inta;}>>>>>>>YOURS");
-    }
-
-    @Test
-    public void testMethodRenamingOnRight_whenRightRenamesMethod_andLeftChangesBodyBelowSignature_shouldReportConflict() {
-        JFSTMerge.renamingStrategy = RenamingStrategy.SAFE;
-
-        MergeContext mergeContext = jfstMerge.mergeFiles(
-                bodyChangedFileBelowSignature,
-                baseFile,
-                renamedMethodFile1,
-                null);
-
-        verifyMergeResultWithConflict(mergeContext, "<<<<<<<MINEpublicvoidn1(){inta;}=======publicvoidm(){inta=123;}>>>>>>>YOURS");
-    }
-
-    @Test
-    public void testMethodRenamingOnLeft_whenLeftRenamesMethod_andRightChangesBodyAtEnd_shouldNotReportConflict() {
-        JFSTMerge.renamingStrategy = RenamingStrategy.SAFE;
-
-        MergeContext mergeContext = jfstMerge.mergeFiles(
-                renamedMethodFile1,
-                baseFile,
-                bodyChangedAtEndFile,
-                null);
-
-        verifyMergeResultWithoutConflict(mergeContext, "publicclassTest{publicvoidn1(){inta;}publicvoidm(){inta;a=123;}}");
-    }
-
-    @Test
-    public void testMethodRenamingOnRight_whenLeftRenamesMethod_andRightChangesBodyAtEnd_shouldNotReportConflict() {
-        JFSTMerge.renamingStrategy = RenamingStrategy.SAFE;
-
-        MergeContext mergeContext = jfstMerge.mergeFiles(
-                bodyChangedAtEndFile,
-                baseFile,
-                renamedMethodFile1,
-                null);
-
-        verifyMergeResultWithoutConflict(mergeContext, "publicclassTest{publicvoidm(){inta;a=123;}publicvoidn1(){inta;}}");
-=======
         TestUtils.hideSystemOutput();
->>>>>>> dc0397a5
     }
 
     @Test
