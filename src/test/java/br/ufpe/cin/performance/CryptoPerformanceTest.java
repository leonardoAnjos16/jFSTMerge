--- conflicted
+++ resolved
@@ -20,11 +20,7 @@
 public class CryptoPerformanceTest {
 
 	private static final int NUM_ITERATIONS = 6;
-<<<<<<< HEAD
 	private static final double ACCEPTED_MARGIN = 0.6;
-=======
-	private static final double ACCEPTED_MARGIN = 0.5;
->>>>>>> defce80e
 
 	@BeforeClass
 	public static void setUpBeforeClass() throws UnsupportedEncodingException {
